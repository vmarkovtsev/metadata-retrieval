package testutils

import (
	"context"

	"github.com/src-d/metadata-retrieval/github/graphql"

	"gopkg.in/src-d/go-log.v1"
)

// Memory implements the storer interface
type Memory struct {
	Organization     *graphql.Organization
	Repository       *graphql.RepositoryFields
	Topics           []string
	Users            []*graphql.UserExtended
	Issues           []*graphql.Issue
	IssueComments    []*graphql.IssueComment
	PRs              []*graphql.PullRequest
	PRComments       []*graphql.IssueComment
	PRReviews        map[int][]*graphql.PullRequestReview
	PRReviewComments map[int]map[int][]*graphql.PullRequestReviewComment
}

// CountPRReviewsAndReviewComments returns the number of PR reviews and PR review comments
func (s *Memory) CountPRReviewsAndReviewComments() (int, int) {
	var reviewsCounter, commentsCounter int
	for k, v := range s.PRReviews {
		reviewsCounter += len(v)
		for _, vv := range s.PRReviewComments[k] {
			commentsCounter += len(vv)
		}
	}
	return reviewsCounter, commentsCounter
}

// SaveOrganization stores an organization in memory,
// it also initializes the list of users
func (s *Memory) SaveOrganization(ctx context.Context, organization *graphql.Organization) error {
	log.Infof("organization data fetched for %s\n", organization.Login)
	s.Organization = organization
	// Initialize users to 0 for each repo
	s.Users = make([]*graphql.UserExtended, 0)
	return nil
}

// SaveUser appends a user to the user list in memory
func (s *Memory) SaveUser(ctx context.Context, user *graphql.UserExtended) error {
	log.Infof("user data fetched for %s\n", user.Login)
	s.Users = append(s.Users, user)
	return nil
}

// SaveRepository stores a repository and its topics in memory and
// initializes PRs and PR comments
func (s *Memory) SaveRepository(ctx context.Context, repository *graphql.RepositoryFields, topics []string) error {
	log.Infof("repository data fetched for %s/%s\n", repository.Owner.Login, repository.Name)
	s.Repository = repository
	s.Topics = topics
	// Initialize prs and comments to 0 for each repo
	s.Issues = make([]*graphql.Issue, 0)
	s.IssueComments = make([]*graphql.IssueComment, 0)
	s.PRs = make([]*graphql.PullRequest, 0)
	s.PRComments = make([]*graphql.IssueComment, 0)
	s.PRReviews = make(map[int][]*graphql.PullRequestReview)
	s.PRReviewComments = make(map[int]map[int][]*graphql.PullRequestReviewComment)
	return nil
}

<<<<<<< HEAD
// SaveIssue appends an issue to the issue list in memory
func (s *Memory) SaveIssue(repositoryOwner, repositoryName string, issue *graphql.Issue, assignees []string, labels []string) error {
=======
// TODO(kyrcha): add memory in noop methods as the tests expand

// SaveIssue noop
func (s *Memory) SaveIssue(ctx context.Context, repositoryOwner, repositoryName string, issue *graphql.Issue, assignees []string, labels []string) error {
>>>>>>> 0a799e2d
	log.Infof("issue data fetched for #%v %s\n", issue.Number, issue.Title)
	s.Issues = append(s.Issues, issue)
	return nil
}

<<<<<<< HEAD
// SaveIssueComment appends an issue comment to the issue comments list in memory
func (s *Memory) SaveIssueComment(repositoryOwner, repositoryName string, issueNumber int, comment *graphql.IssueComment) error {
	log.Infof("\tissue comment data fetched by %s at %v: %q\n", comment.Author.Login, comment.CreatedAt, trim(comment.Body))
	s.IssueComments = append(s.IssueComments, comment)
	return nil
}

// SavePullRequest appends an PR to the PR list in memory, also initializes the map for the review commnets for that particular PR
func (s *Memory) SavePullRequest(repositoryOwner, repositoryName string, pr *graphql.PullRequest, assignees []string, labels []string) error {
=======
// SaveIssueComment noop
func (s *Memory) SaveIssueComment(ctx context.Context, repositoryOwner, repositoryName string, issueNumber int, comment *graphql.IssueComment) error {
	log.Infof(" \tissue comment data fetched by %s at %v: %q\n", comment.Author.Login, comment.CreatedAt, trim(comment.Body))
	return nil
}

// SavePullRequest appends an PR to the PR list in memory
func (s *Memory) SavePullRequest(ctx context.Context, repositoryOwner, repositoryName string, pr *graphql.PullRequest, assignees []string, labels []string) error {
>>>>>>> 0a799e2d
	log.Infof("PR data fetched for #%v %s\n", pr.Number, pr.Title)
	s.PRs = append(s.PRs, pr)
	s.PRReviewComments[pr.Number] = make(map[int][]*graphql.PullRequestReviewComment)
	return nil
}

// SavePullRequestComment appends an PR comment to the PR comment list in memory
func (s *Memory) SavePullRequestComment(ctx context.Context, repositoryOwner, repositoryName string, pullRequestNumber int, comment *graphql.IssueComment) error {
	log.Infof("\tpr comment data fetched by %s at %v: %q\n", comment.Author.Login, comment.CreatedAt, trim(comment.Body))
	s.PRComments = append(s.PRComments, comment)
	return nil
}

<<<<<<< HEAD
// SavePullRequestReview appends a PR review to the PR review list in memory
func (s *Memory) SavePullRequestReview(repositoryOwner, repositoryName string, pullRequestNumber int, review *graphql.PullRequestReview) error {
	log.Infof("\tPR Review data fetched by %s at %v: %q\n", review.Author.Login, review.SubmittedAt, trim(review.Body))
	s.PRReviews[pullRequestNumber] = append(s.PRReviews[pullRequestNumber], review)
	return nil
}

// SavePullRequestReviewComment appends a PR review comment to the PR review comments list in memory
func (s *Memory) SavePullRequestReviewComment(repositoryOwner, repositoryName string, pullRequestNumber int, pullRequestReviewID int, comment *graphql.PullRequestReviewComment) error {
=======
// SavePullRequestReview noop
func (s *Memory) SavePullRequestReview(ctx context.Context, repositoryOwner, repositoryName string, pullRequestNumber int, review *graphql.PullRequestReview) error {
	log.Infof(" \tPR Review data fetched by %s at %v: %q\n", review.Author.Login, review.SubmittedAt, trim(review.Body))
	return nil
}

// SavePullRequestReviewComment noop
func (s *Memory) SavePullRequestReviewComment(ctx context.Context, repositoryOwner, repositoryName string, pullRequestNumber int, pullRequestReviewID int, comment *graphql.PullRequestReviewComment) error {
>>>>>>> 0a799e2d
	log.Infof("\t\tPR review comment data fetched by %s at %v: %q\n", comment.Author.Login, comment.CreatedAt, trim(comment.Body))
	s.PRReviewComments[pullRequestNumber][pullRequestReviewID] = append(s.PRReviewComments[pullRequestNumber][pullRequestReviewID], comment)
	return nil
}

// Begin is a noop method at the moment
func (s *Memory) Begin() error {
	return nil
}

// Commit is a noop method at the moment
func (s *Memory) Commit() error {
	return nil
}

// Rollback is a noop method at the moment
func (s *Memory) Rollback() error {
	return nil
}

// Version is a noop method at the moment
func (s *Memory) Version(v int) {
}

// SetActiveVersion is a noop method at the moment
func (s *Memory) SetActiveVersion(ctx context.Context, v int) error {
	return nil
}

// Cleanup is a noop method at the moment
func (s *Memory) Cleanup(ctx context.Context, currentVersion int) error {
	return nil
}

func trim(s string) string {
	if len(s) > 40 {
		return s[0:39] + "..."
	}
	return s
}<|MERGE_RESOLUTION|>--- conflicted
+++ resolved
@@ -67,21 +67,13 @@
 	return nil
 }
 
-<<<<<<< HEAD
 // SaveIssue appends an issue to the issue list in memory
 func (s *Memory) SaveIssue(repositoryOwner, repositoryName string, issue *graphql.Issue, assignees []string, labels []string) error {
-=======
-// TODO(kyrcha): add memory in noop methods as the tests expand
-
-// SaveIssue noop
-func (s *Memory) SaveIssue(ctx context.Context, repositoryOwner, repositoryName string, issue *graphql.Issue, assignees []string, labels []string) error {
->>>>>>> 0a799e2d
 	log.Infof("issue data fetched for #%v %s\n", issue.Number, issue.Title)
 	s.Issues = append(s.Issues, issue)
 	return nil
 }
 
-<<<<<<< HEAD
 // SaveIssueComment appends an issue comment to the issue comments list in memory
 func (s *Memory) SaveIssueComment(repositoryOwner, repositoryName string, issueNumber int, comment *graphql.IssueComment) error {
 	log.Infof("\tissue comment data fetched by %s at %v: %q\n", comment.Author.Login, comment.CreatedAt, trim(comment.Body))
@@ -91,16 +83,6 @@
 
 // SavePullRequest appends an PR to the PR list in memory, also initializes the map for the review commnets for that particular PR
 func (s *Memory) SavePullRequest(repositoryOwner, repositoryName string, pr *graphql.PullRequest, assignees []string, labels []string) error {
-=======
-// SaveIssueComment noop
-func (s *Memory) SaveIssueComment(ctx context.Context, repositoryOwner, repositoryName string, issueNumber int, comment *graphql.IssueComment) error {
-	log.Infof(" \tissue comment data fetched by %s at %v: %q\n", comment.Author.Login, comment.CreatedAt, trim(comment.Body))
-	return nil
-}
-
-// SavePullRequest appends an PR to the PR list in memory
-func (s *Memory) SavePullRequest(ctx context.Context, repositoryOwner, repositoryName string, pr *graphql.PullRequest, assignees []string, labels []string) error {
->>>>>>> 0a799e2d
 	log.Infof("PR data fetched for #%v %s\n", pr.Number, pr.Title)
 	s.PRs = append(s.PRs, pr)
 	s.PRReviewComments[pr.Number] = make(map[int][]*graphql.PullRequestReviewComment)
@@ -114,7 +96,6 @@
 	return nil
 }
 
-<<<<<<< HEAD
 // SavePullRequestReview appends a PR review to the PR review list in memory
 func (s *Memory) SavePullRequestReview(repositoryOwner, repositoryName string, pullRequestNumber int, review *graphql.PullRequestReview) error {
 	log.Infof("\tPR Review data fetched by %s at %v: %q\n", review.Author.Login, review.SubmittedAt, trim(review.Body))
@@ -124,16 +105,6 @@
 
 // SavePullRequestReviewComment appends a PR review comment to the PR review comments list in memory
 func (s *Memory) SavePullRequestReviewComment(repositoryOwner, repositoryName string, pullRequestNumber int, pullRequestReviewID int, comment *graphql.PullRequestReviewComment) error {
-=======
-// SavePullRequestReview noop
-func (s *Memory) SavePullRequestReview(ctx context.Context, repositoryOwner, repositoryName string, pullRequestNumber int, review *graphql.PullRequestReview) error {
-	log.Infof(" \tPR Review data fetched by %s at %v: %q\n", review.Author.Login, review.SubmittedAt, trim(review.Body))
-	return nil
-}
-
-// SavePullRequestReviewComment noop
-func (s *Memory) SavePullRequestReviewComment(ctx context.Context, repositoryOwner, repositoryName string, pullRequestNumber int, pullRequestReviewID int, comment *graphql.PullRequestReviewComment) error {
->>>>>>> 0a799e2d
 	log.Infof("\t\tPR review comment data fetched by %s at %v: %q\n", comment.Author.Login, comment.CreatedAt, trim(comment.Body))
 	s.PRReviewComments[pullRequestNumber][pullRequestReviewID] = append(s.PRReviewComments[pullRequestNumber][pullRequestReviewID], comment)
 	return nil
